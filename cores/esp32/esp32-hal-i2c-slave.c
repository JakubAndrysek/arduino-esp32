--- conflicted
+++ resolved
@@ -338,16 +338,6 @@
   }
 #endif  // !defined(CONFIG_IDF_TARGET_ESP32P4)
 
-<<<<<<< HEAD
-#if ESP_IDF_VERSION >= ESP_IDF_VERSION_VAL(5, 5, 0)
-  i2c_ll_set_mode(i2c->dev, I2C_BUS_MODE_SLAVE);
-  i2c_ll_enable_pins_open_drain(i2c->dev, true);
-#else
-  i2c_ll_slave_init(i2c->dev);
-#endif
-
-=======
->>>>>>> 6f92b604
 #if ESP_IDF_VERSION >= ESP_IDF_VERSION_VAL(5, 4, 0)
   i2c_ll_set_mode(i2c->dev, I2C_BUS_MODE_SLAVE);
   i2c_ll_enable_pins_open_drain(i2c->dev, true);
