--- conflicted
+++ resolved
@@ -1,16 +1,5 @@
 {
-<<<<<<< HEAD
-  "fqbn": {
-    "esp32c6": [
-      "espressif:esp32:esp32c6:PartitionScheme=zigbee_zczr,ZigbeeMode=zczr"
-    ],
-    "esp32h2": [
-      "espressif:esp32:esp32h2:PartitionScheme=zigbee_zczr,ZigbeeMode=zczr"
-    ]
-  },
-=======
   "fqbn_append": "PartitionScheme=zigbee_zczr,ZigbeeMode=zczr",
->>>>>>> 8ce5f775
   "requires": [
     "CONFIG_SOC_IEEE802154_SUPPORTED=y"
   ]
