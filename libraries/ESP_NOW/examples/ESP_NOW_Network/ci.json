{
<<<<<<< HEAD
  "targets": {
    "esp32h2": false,
    "esp32p4": false
  }
=======
  "requires": [
    "CONFIG_SOC_WIFI_SUPPORTED=y"
  ]
>>>>>>> e403f0b4
}<|MERGE_RESOLUTION|>--- conflicted
+++ resolved
@@ -1,12 +1,5 @@
 {
-<<<<<<< HEAD
-  "targets": {
-    "esp32h2": false,
-    "esp32p4": false
-  }
-=======
   "requires": [
     "CONFIG_SOC_WIFI_SUPPORTED=y"
   ]
->>>>>>> e403f0b4
 }