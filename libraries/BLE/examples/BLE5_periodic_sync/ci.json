{
<<<<<<< HEAD
  "targets": {
    "esp32": false,
    "esp32p4": false,
    "esp32s2": false
  }
=======
  "requires": [
    "CONFIG_SOC_BLE_50_SUPPORTED=y"
  ]
>>>>>>> e403f0b4
}<|MERGE_RESOLUTION|>--- conflicted
+++ resolved
@@ -1,13 +1,5 @@
 {
-<<<<<<< HEAD
-  "targets": {
-    "esp32": false,
-    "esp32p4": false,
-    "esp32s2": false
-  }
-=======
   "requires": [
     "CONFIG_SOC_BLE_50_SUPPORTED=y"
   ]
->>>>>>> e403f0b4
 }