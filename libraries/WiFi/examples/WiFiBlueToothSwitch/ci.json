--- conflicted
+++ resolved
@@ -3,11 +3,6 @@
     "CONFIG_SOC_WIFI_SUPPORTED=y"
   ],
   "targets": {
-<<<<<<< HEAD
-    "esp32h2": false,
-    "esp32p4": false,
-=======
->>>>>>> e403f0b4
     "esp32s2": false
   }
 }