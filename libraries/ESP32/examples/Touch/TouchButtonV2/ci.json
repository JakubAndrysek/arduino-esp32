{
<<<<<<< HEAD
  "targets": {
    "esp32": false,
    "esp32c3": false,
    "esp32c6": false,
    "esp32h2": false,
    "esp32p4": false
  }
=======
  "requires": [
    "CONFIG_SOC_TOUCH_VERSION_2=y"
  ]
>>>>>>> e403f0b4
}<|MERGE_RESOLUTION|>--- conflicted
+++ resolved
@@ -1,15 +1,5 @@
 {
-<<<<<<< HEAD
-  "targets": {
-    "esp32": false,
-    "esp32c3": false,
-    "esp32c6": false,
-    "esp32h2": false,
-    "esp32p4": false
-  }
-=======
   "requires": [
     "CONFIG_SOC_TOUCH_VERSION_2=y"
   ]
->>>>>>> e403f0b4
 }