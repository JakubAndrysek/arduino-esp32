#!/bin/bash

if [ -d "$ARDUINO_ESP32_PATH/tools/esp32-arduino-libs" ]; then
    SDKCONFIG_DIR="$ARDUINO_ESP32_PATH/tools/esp32-arduino-libs"
elif [ -d "$GITHUB_WORKSPACE/tools/esp32-arduino-libs" ]; then
    SDKCONFIG_DIR="$GITHUB_WORKSPACE/tools/esp32-arduino-libs"
else
    SDKCONFIG_DIR="tools/esp32-arduino-libs"
fi

function build_sketch(){ # build_sketch <ide_path> <user_path> <path-to-ino> [extra-options]
    while [ ! -z "$1" ]; do
        case "$1" in
        -ai )
            shift
            ide_path=$1
            ;;
        -au )
            shift
            user_path=$1
            ;;
        -t )
            shift
            target=$1
            ;;
        -fqbn )
            shift
            fqbn=$1
            ;;
        -o )
            shift
            options=$1
            ;;
        -s )
            shift
            sketchdir=$1
            ;;
        -i )
            shift
            chunk_index=$1
            ;;
        -l )
            shift
            log_compilation=$1
            ;;
        * )
            break
            ;;
        esac
        shift
    done

    xtra_opts=$*
    len=0

    if [ -z $sketchdir ]; then
        echo "ERROR: Sketch directory not provided"
        echo "$USAGE"
        exit 1
    fi

    # No FQBN was passed, try to get it from other options

    if [ -z $fqbn ]; then
        if [ -z $target ]; then
            echo "ERROR: Unspecified chip"
            echo "$USAGE"
            exit 1
        fi

        # The options are either stored in the test directory, for a per test
        # customization or passed as parameters.  Command line options take
        # precedence.  Note that the following logic also falls to the default
        # parameters if no arguments were passed and no file was found.

        if [ -z $options ] && [ -f $sketchdir/ci.json ]; then
            # The config file could contain multiple FQBNs for one chip.  If
            # that's the case we build one time for every FQBN.

            len=`jq -r --arg target $target '.fqbn[$target] | length' $sketchdir/ci.json`
            if [ $len -gt 0 ]; then
                fqbn=`jq -r --arg target $target '.fqbn[$target] | sort' $sketchdir/ci.json`
            fi
        fi

        if [ ! -z $options ] || [ $len -eq 0 ]; then
            # Since we are passing options, we will end up with only one FQBN to
            # build.

            len=1

            if [ -f $sketchdir/ci.json ]; then
                fqbn_append=`jq -r '.fqbn_append' $sketchdir/ci.json`
                if [ $fqbn_append == "null" ]; then
                    fqbn_append=""
                fi
            fi

            # Default FQBN options if none were passed in the command line.

<<<<<<< HEAD
            esp32_opts="PSRAM=enabled,FlashMode=dio${fqbn_append:+,$fqbn_append}"
            esp32s2_opts="PSRAM=enabled,FlashMode=dio${fqbn_append:+,$fqbn_append}"
            esp32s3_opts="PSRAM=opi,USBMode=default,FlashMode=dio${fqbn_append:+,$fqbn_append}"
            esp32c3_opts="FlashMode=dio${fqbn_append:+,$fqbn_append}"
            esp32c6_opts="FlashMode=dio${fqbn_append:+,$fqbn_append}"
            esp32h2_opts="FlashMode=dio${fqbn_append:+,$fqbn_append}"
            esp32p4_opts="FlashMode=dio,USBMode=default${fqbn_append:+,$fqbn_append}"
=======
            esp32_opts="PSRAM=enabled${fqbn_append:+,$fqbn_append}"
            esp32s2_opts="PSRAM=enabled${fqbn_append:+,$fqbn_append}"
            esp32s3_opts="PSRAM=opi,USBMode=default${fqbn_append:+,$fqbn_append}"
            esp32c3_opts="$fqbn_append"
            esp32c6_opts="$fqbn_append"
            esp32h2_opts="$fqbn_append"
>>>>>>> 9e643c08

            # Select the common part of the FQBN based on the target.  The rest will be
            # appended depending on the passed options.

            opt=""

            case "$target" in
                "esp32")
                    [ -n "${options:-$esp32_opts}" ] && opt=":${options:-$esp32_opts}"
                    fqbn="espressif:esp32:esp32$opt"
                ;;
                "esp32s2")
                    [ -n "${options:-$esp32s2_opts}" ] && opt=":${options:-$esp32s2_opts}"
                    fqbn="espressif:esp32:esp32s2$opt"
                ;;
                "esp32c3")
                    [ -n "${options:-$esp32c3_opts}" ] && opt=":${options:-$esp32c3_opts}"
                    fqbn="espressif:esp32:esp32c3$opt"
                ;;
                "esp32s3")
                    [ -n "${options:-$esp32s3_opts}" ] && opt=":${options:-$esp32s3_opts}"
                    fqbn="espressif:esp32:esp32s3$opt"
                ;;
                "esp32c6")
                    [ -n "${options:-$esp32c6_opts}" ] && opt=":${options:-$esp32c6_opts}"
                    fqbn="espressif:esp32:esp32c6$opt"
                ;;
                "esp32h2")
                    [ -n "${options:-$esp32h2_opts}" ] && opt=":${options:-$esp32h2_opts}"
                    fqbn="espressif:esp32:esp32h2$opt"
                ;;
                "esp32p4")
                    fqbn="espressif:esp32:esp32p4:${options:-$esp32p4_opts}"
                ;;
            esac

            # Make it look like a JSON array.

            fqbn="[\"$fqbn\"]"
        fi
    else
        # An FQBN was passed.  Make it look like a JSON array.

        len=1
        fqbn="[\"$fqbn\"]"
    fi

    if [ -z "$fqbn" ]; then
        echo "No FQBN passed or invalid chip: $target"
        exit 1
    fi

    # The directory that will hold all the artifcats (the build directory) is
    # provided through:
    #  1. An env variable called ARDUINO_BUILD_DIR.
    #  2. Created at the sketch level as "build" in the case of a single
    #     configuration test.
    #  3. Created at the sketch level as "buildX" where X is the number
    #     of configuration built in case of a multiconfiguration test.

    sketchname=$(basename $sketchdir)

    if [ -f $sketchdir/ci.json ]; then
        # If the target is listed as false, skip the sketch. Otherwise, include it.
        is_target=$(jq -r --arg target $target '.targets[$target]' $sketchdir/ci.json)
        if [[ "$is_target" == "false" ]]; then
            echo "Skipping $sketchname for target $target"
            exit 0
        fi

        # Check if the sketch requires any configuration options (AND)
        requirements=$(jq -r '.requires[]? // empty' $sketchdir/ci.json)
        if [[ "$requirements" != "null" && "$requirements" != "" ]]; then
            for requirement in $requirements; do
                requirement=$(echo $requirement | xargs)
                found_line=$(grep -E "^$requirement" "$SDKCONFIG_DIR/$target/sdkconfig")
                if [[ "$found_line" == "" ]]; then
                    echo "Target $target does not meet the requirement $requirement for $sketchname. Skipping."
                    exit 0
                fi
            done
        fi

        # Check if the sketch excludes any configuration options (OR)
        requirements_or=$(jq -r '.requires_any[]? // empty' $sketchdir/ci.json)
        if [[ "$requirements_or" != "null" && "$requirements_or" != "" ]]; then
            found=false
            for requirement in $requirements_or; do
                requirement=$(echo $requirement | xargs)
                found_line=$(grep -E "^$requirement" "$SDKCONFIG_DIR/$target/sdkconfig")
                if [[ "$found_line" != "" ]]; then
                    found=true
                    break
                fi
            done
            if [[ "$found" == "false" ]]; then
                echo "Target $target meets none of the requirements in requires_any for $sketchname. Skipping."
                exit 0
            fi
        fi
    fi

    ARDUINO_CACHE_DIR="$HOME/.arduino/cache.tmp"
    if [ -n "$ARDUINO_BUILD_DIR" ]; then
        build_dir="$ARDUINO_BUILD_DIR"
    elif [ $len -eq 1 ]; then
        # build_dir="$sketchdir/build"
        build_dir="$HOME/.arduino/tests/$sketchname/build.tmp"
    fi

    output_file="$HOME/.arduino/cli_compile_output.txt"
    sizes_file="$GITHUB_WORKSPACE/cli_compile_$chunk_index.json"

    mkdir -p "$ARDUINO_CACHE_DIR"
    for i in `seq 0 $(($len - 1))`
    do
        if [ $len -ne 1 ]; then
          # build_dir="$sketchdir/build$i"
          build_dir="$HOME/.arduino/tests/$sketchname/build$i.tmp"
        fi
        rm -rf $build_dir
        mkdir -p $build_dir

        currfqbn=`echo $fqbn | jq -r --argjson i $i '.[$i]'`

        if [ -f "$ide_path/arduino-cli" ]; then
            echo "Building $sketchname with arduino-cli and FQBN=$currfqbn"

            curroptions=`echo "$currfqbn" | cut -d':' -f4`
            currfqbn=`echo "$currfqbn" | cut -d':' -f1-3`
            $ide_path/arduino-cli compile \
                --fqbn "$currfqbn" \
                --board-options "$curroptions" \
                --warnings "all" \
                --build-property "compiler.warning_flags.all=-Wall -Werror=all -Wextra" \
                --build-cache-path "$ARDUINO_CACHE_DIR" \
                --build-path "$build_dir" \
                $xtra_opts "${sketchdir}" \
                2>&1 | tee $output_file

            exit_status=${PIPESTATUS[0]}
            if [ $exit_status -ne 0 ]; then
                echo "ERROR: Compilation failed with error code $exit_status"
                exit $exit_status
            fi

            if [ $log_compilation ]; then
                #Extract the program storage space and dynamic memory usage in bytes and percentage in separate variables from the output, just the value without the string
                flash_bytes=$(grep -oE 'Sketch uses ([0-9]+) bytes' $output_file | awk '{print $3}')
                flash_percentage=$(grep -oE 'Sketch uses ([0-9]+) bytes \(([0-9]+)%\)' $output_file | awk '{print $5}' | tr -d '(%)')
                ram_bytes=$(grep -oE 'Global variables use ([0-9]+) bytes' $output_file | awk '{print $4}')
                ram_percentage=$(grep -oE 'Global variables use ([0-9]+) bytes \(([0-9]+)%\)' $output_file | awk '{print $6}' | tr -d '(%)')

                # Extract the directory path excluding the filename
                directory_path=$(dirname "$sketch")
                # Define the constant part
                constant_part="/home/runner/Arduino/hardware/espressif/esp32/libraries/"
                # Extract the desired substring using sed
                lib_sketch_name=$(echo "$directory_path" | sed "s|$constant_part||")
                #append json file where key is fqbn, sketch name, sizes -> extracted values
                echo "{\"name\": \"$lib_sketch_name\",
                    \"sizes\": [{
                            \"flash_bytes\": $flash_bytes,
                            \"flash_percentage\": $flash_percentage,
                            \"ram_bytes\": $ram_bytes,
                            \"ram_percentage\": $ram_percentage
                            }]
                    }," >> "$sizes_file"
            fi

        elif [ -f "$ide_path/arduino-builder" ]; then
            echo "Building $sketchname with arduino-builder and FQBN=$currfqbn"
            echo "Build path = $build_dir"

            $ide_path/arduino-builder -compile -logger=human -core-api-version=10810 \
                -fqbn=\"$currfqbn\" \
                -warnings="all" \
                -tools "$ide_path/tools-builder" \
                -hardware "$user_path/hardware" \
                -libraries "$user_path/libraries" \
                -build-cache "$ARDUINO_CACHE_DIR" \
                -build-path "$build_dir" \
                $xtra_opts "${sketchdir}/${sketchname}.ino"

            exit_status=$?
            if [ $exit_status -ne 0 ]; then
                echo "ERROR: Compilation failed with error code $exit_status"
                exit $exit_status
            fi
            # $ide_path/arduino-builder -compile -logger=human -core-api-version=10810 \
            #     -fqbn=\"$currfqbn\" \
            #     -warnings="all" \
            #     -tools "$ide_path/tools-builder" \
            #     -tools "$ide_path/tools" \
            #     -built-in-libraries "$ide_path/libraries" \
            #     -hardware "$ide_path/hardware" \
            #     -hardware "$user_path/hardware" \
            #     -libraries "$user_path/libraries" \
            #     -build-cache "$ARDUINO_CACHE_DIR" \
            #     -build-path "$build_dir" \
            #     $xtra_opts "${sketchdir}/${sketchname}.ino"
        fi
    done

    unset fqbn
    unset xtra_opts
    unset options
}

function count_sketches(){ # count_sketches <path> [target] [file] [ignore-requirements]
    local path=$1
    local target=$2
    local ignore_requirements=$3
    local file=$4

    if [ $# -lt 1 ]; then
      echo "ERROR: Illegal number of parameters"
      echo "USAGE: ${0} count <path> [target]"
    fi

    rm -rf sketches.txt
    touch sketches.txt
    if [ ! -d "$path" ]; then
        return 0
    fi

    if [ -f "$file" ]; then
        local sketches=$(cat $file)
    else
        local sketches=$(find $path -name *.ino | sort)
    fi

    local sketchnum=0
    for sketch in $sketches; do
        local sketchdir=$(dirname $sketch)
        local sketchdirname=$(basename $sketchdir)
        local sketchname=$(basename $sketch)
        if [[ "$sketchdirname.ino" != "$sketchname" ]]; then
            continue
        elif [[ -n $target ]] && [[ -f $sketchdir/ci.json ]]; then
            # If the target is listed as false, skip the sketch. Otherwise, include it.
            is_target=$(jq -r --arg target $target '.targets[$target]' $sketchdir/ci.json)
            if [[ "$is_target" == "false" ]]; then
                continue
            fi

            if [ "$ignore_requirements" != "1" ]; then
                # Check if the sketch requires any configuration options (AND)
                requirements=$(jq -r '.requires[]? // empty' $sketchdir/ci.json)
                if [[ "$requirements" != "null" && "$requirements" != "" ]]; then
                    for requirement in $requirements; do
                        requirement=$(echo $requirement | xargs)
                        found_line=$(grep -E "^$requirement" $SDKCONFIG_DIR/$target/sdkconfig)
                        if [[ "$found_line" == "" ]]; then
                            continue 2
                        fi
                    done
                fi

                # Check if the sketch excludes any configuration options (OR)
                requirements_or=$(jq -r '.requires_any[]? // empty' $sketchdir/ci.json)
                if [[ "$requirements_or" != "null" && "$requirements_or" != "" ]]; then
                    found=false
                    for requirement in $requirements_or; do
                        requirement=$(echo $requirement | xargs)
                        found_line=$(grep -E "^$requirement" $SDKCONFIG_DIR/$target/sdkconfig)
                        if [[ "$found_line" != "" ]]; then
                            found=true
                            break
                        fi
                    done
                    if [[ "$found" == "false" ]]; then
                        continue 2
                    fi
                fi
            fi
        fi
        echo $sketch >> sketches.txt
        sketchnum=$(($sketchnum + 1))
    done
    return $sketchnum
}

function build_sketches(){ # build_sketches <ide_path> <user_path> <target> <path> <chunk> <total-chunks> [extra-options]

    local args=""
    while [ ! -z "$1" ]; do
        case $1 in
        -ai )
            shift
            ide_path=$1
            ;;
        -au )
            shift
            user_path=$1
            ;;
        -t )
            shift
            target=$1
            args+=" -t $target"
            ;;
        -fqbn )
            shift
            fqbn=$1
            args+=" -fqbn $fqbn"
            ;;
        -p )
            shift
            path=$1
            ;;
        -i )
            shift
            chunk_index=$1
            ;;
        -m )
            shift
            chunk_max=$1
            ;;
        -l )
            shift
            log_compilation=$1
            ;;
        -f )
            shift
            sketches_file=$1
            ;;
        * )
            break
            ;;
        esac
        shift
    done

    local xtra_opts=$*

    if [ -z "$chunk_index" ] || [ -z "$chunk_max" ]; then
        echo "ERROR: Invalid chunk paramters"
        echo "$USAGE"
        exit 1
    fi

    if [ "$chunk_max" -le 0 ]; then
        echo "ERROR: Chunks count must be positive number"
        return 1
    fi

    if [ "$chunk_index" -gt "$chunk_max" ] && [ "$chunk_max" -ge 2 ]; then
        chunk_index=$chunk_max
    fi

    set +e
    if [ -n "$sketches_file" ]; then
        count_sketches "$path" "$target" "0" "$sketches_file"
        local sketchcount=$?
    else
        count_sketches "$path" "$target"
        local sketchcount=$?
    fi
    set -e
    local sketches=$(cat sketches.txt)
    rm -rf sketches.txt

    local chunk_size=$(( $sketchcount / $chunk_max ))
    local all_chunks=$(( $chunk_max * $chunk_size ))
    if [ "$all_chunks" -lt "$sketchcount" ]; then
        chunk_size=$(( $chunk_size + 1 ))
    fi

    local start_index=0
    local end_index=0
    if [ "$chunk_index" -ge "$chunk_max" ]; then
        start_index=$chunk_index
        end_index=$sketchcount
    else
        start_index=$(( $chunk_index * $chunk_size ))
        if [ "$sketchcount" -le "$start_index" ]; then
            echo "No sketches to build for $target in this chunk"
            return 0
        fi

        end_index=$(( $(( $chunk_index + 1 )) * $chunk_size ))
        if [ "$end_index" -gt "$sketchcount" ]; then
            end_index=$sketchcount
        fi
    fi

    local start_num=$(( $start_index + 1 ))
    echo "Found $sketchcount Sketches for target '$target'";
    echo "Chunk Index : $chunk_index"
    echo "Chunk Count : $chunk_max"
    echo "Chunk Size  : $chunk_size"
    echo "Start Sketch: $start_num"
    echo "End Sketch  : $end_index"

    #if fqbn is not passed then set it to default for compilation log
    if [ -z $fqbn ]; then
        log_fqbn="espressif:esp32:$target"
    else
        log_fqbn=$fqbn
    fi

    sizes_file="$GITHUB_WORKSPACE/cli_compile_$chunk_index.json"
    if [ $log_compilation ]; then
        #echo board,target and start of sketches to sizes_file json
        echo "{ \"board\": \"$log_fqbn\",
                \"target\": \"$target\",
                \"sketches\": [" >> "$sizes_file"
    fi

    local sketchnum=0
    args+=" -ai $ide_path -au $user_path -i $chunk_index"
    if [ $log_compilation ]; then
        args+=" -l $log_compilation"
    fi
    for sketch in $sketches; do
        local sketchdir=$(dirname $sketch)
        local sketchdirname=$(basename $sketchdir)
        sketchnum=$(($sketchnum + 1))
        if [ "$sketchnum" -le "$start_index" ] \
        || [ "$sketchnum" -gt "$end_index" ]; then
            continue
        fi
        echo ""
        echo "Building Sketch Index $sketchnum - $sketchdirname"
        build_sketch $args -s $sketchdir $xtra_opts
        local result=$?
        if [ $result -ne 0 ]; then
            return $result
        fi
    done

    if [ $log_compilation ]; then
        #remove last comma from json
        if [ $i -eq $(($len - 1)) ]; then
            sed -i '$ s/.$//' "$sizes_file"
        fi
        #echo end of sketches sizes_file json
        echo "]" >> "$sizes_file"
        #echo end of board sizes_file json
        echo "}," >> "$sizes_file"
    fi

    return 0
}

USAGE="
USAGE: ${0} [command] [options]
Available commands:
  count: Count sketches.
  build: Build a sketch.
  chunk_build: Build a chunk of sketches.
"

cmd=$1
shift
if [ -z $cmd ]; then
    echo "ERROR: No command supplied"
    echo "$USAGE"
    exit 2
fi

case "$cmd" in
    "count") count_sketches $*
    ;;
    "build") build_sketch $*
    ;;
    "chunk_build") build_sketches $*
    ;;
    *)
        echo "ERROR: Unrecognized command"
        echo "$USAGE"
        exit 2
esac<|MERGE_RESOLUTION|>--- conflicted
+++ resolved
@@ -98,22 +98,13 @@
 
             # Default FQBN options if none were passed in the command line.
 
-<<<<<<< HEAD
-            esp32_opts="PSRAM=enabled,FlashMode=dio${fqbn_append:+,$fqbn_append}"
-            esp32s2_opts="PSRAM=enabled,FlashMode=dio${fqbn_append:+,$fqbn_append}"
-            esp32s3_opts="PSRAM=opi,USBMode=default,FlashMode=dio${fqbn_append:+,$fqbn_append}"
-            esp32c3_opts="FlashMode=dio${fqbn_append:+,$fqbn_append}"
-            esp32c6_opts="FlashMode=dio${fqbn_append:+,$fqbn_append}"
-            esp32h2_opts="FlashMode=dio${fqbn_append:+,$fqbn_append}"
-            esp32p4_opts="FlashMode=dio,USBMode=default${fqbn_append:+,$fqbn_append}"
-=======
             esp32_opts="PSRAM=enabled${fqbn_append:+,$fqbn_append}"
             esp32s2_opts="PSRAM=enabled${fqbn_append:+,$fqbn_append}"
             esp32s3_opts="PSRAM=opi,USBMode=default${fqbn_append:+,$fqbn_append}"
             esp32c3_opts="$fqbn_append"
             esp32c6_opts="$fqbn_append"
             esp32h2_opts="$fqbn_append"
->>>>>>> 9e643c08
+            esp32p4_opts="USBMode=default${fqbn_append:+,$fqbn_append}"
 
             # Select the common part of the FQBN based on the target.  The rest will be
             # appended depending on the passed options.
@@ -146,7 +137,8 @@
                     fqbn="espressif:esp32:esp32h2$opt"
                 ;;
                 "esp32p4")
-                    fqbn="espressif:esp32:esp32p4:${options:-$esp32p4_opts}"
+                    [ -n "${options:-$esp32p4_opts}" ] && opt=":${options:-$esp32p4_opts}"
+                    fqbn="espressif:esp32:esp32p4$opt"
                 ;;
             esac
 
